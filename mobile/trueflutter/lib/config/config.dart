--- conflicted
+++ resolved
@@ -20,11 +20,7 @@
   static Future<String> _getLocalIP() async {
     // For development, use your Mac's actual IP address so iOS can connect
     if (isDevelopment) {
-<<<<<<< HEAD
       _cachedLocalIP = '192.168.29.9'; // Your Mac's IP for iOS to connect
-=======
-      _cachedLocalIP = '192.168.29.220'; // Your Mac's IP for iOS to connect
->>>>>>> f5092de6
       return _cachedLocalIP!;
     }
 
